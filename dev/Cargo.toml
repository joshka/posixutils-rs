--- conflicted
+++ resolved
@@ -8,23 +8,15 @@
 
 [dependencies]
 plib = { path = "../plib" }
-<<<<<<< HEAD
-clap = { version = "4", features = ["derive"] }
-gettext-rs = { version = "0.7", features = ["gettext-system"] }
-object = "0.33"
-regex = "1.10"
-regex-syntax = "0.8"
-
-[[bin]]
-name = "lex"
-path = "src/lex.rs"
-=======
 clap.workspace = true
 gettext-rs.workspace = true
 object =  { version = "0.35", features = ["read", "build", "elf"]}
 chrono.workspace = true
 ar = "0.9"
->>>>>>> 9842bf2b
+
+[[bin]]
+name = "lex"
+path = "src/lex.rs"
 
 [[bin]]
 name = "nm"
