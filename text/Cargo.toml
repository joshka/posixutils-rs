--- conflicted
+++ resolved
@@ -14,16 +14,12 @@
 regex.workspace = true
 chrono.workspace = true
 libc.workspace = true
-<<<<<<< HEAD
 inotify = "0.10.2"
 ctor = "0.2.8"
-=======
 atty.workspace = true
 diff = "0.1"
 dirs = "5.0"
 deunicode = "1.6"
-ctor = "0.2"
->>>>>>> d15f6418
 
 [[bin]]
 name = "asa"
